--- conflicted
+++ resolved
@@ -27,11 +27,7 @@
 import weakref
 
 from mpop import BASE_PATH
-<<<<<<< HEAD
-from logger import LOG
-=======
 from mpop.satin.logger import LOG
->>>>>>> da197c90
 
 class Plugin(object):
     """The base plugin class. It is not to be used as is, it has to be
